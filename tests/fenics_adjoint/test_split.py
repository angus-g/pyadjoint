import pytest
pytest.importorskip("fenics")

from fenics import *
from fenics_adjoint import *

from numpy.random import rand

mesh = UnitSquareMesh(2, 2)
cg2 = FiniteElement("CG", triangle, 2)
cg1 = FiniteElement("CG", triangle, 1)
ele = MixedElement([cg2, cg1])
Z = FunctionSpace(mesh, ele)
V2 = FunctionSpace(mesh, cg2)

def main(ic, fnsplit=True):
    u = Function(V2)
    w = TrialFunction(V2)
    v = TestFunction(V2)

    if fnsplit:
        ic_u = ic.split()[0]
    else:
        ic_u = split(ic)[0]

    mass = inner(w, v)*dx
    rhs  = inner(ic_u, v)*dx

    solve(mass == rhs, u)

    return u


def test_split():
    ic = Function(Z)

    u = main(ic, fnsplit=False)
    j = assemble(u**2*dx)
    rf = ReducedFunctional(j, Control(ic))

<<<<<<< HEAD
    taylor_test(rf, ic, h=project(Constant([1, 1]), ic.function_space()))
=======
    taylor_test(rf, ic.copy(deepcopy=True), h=project(Constant([1, 1]), ic.function_space()))


def test_fn_split():
    set_working_tape(Tape())
    ic = Function(Z)

    u = main(ic, fnsplit=True)
    j = assemble(u**2*dx)
    rf = ReducedFunctional(j, ic)

    h = Function(Z)
    h.vector()[:] = rand(Z.dim())
    taylor_test(rf, ic, h)
>>>>>>> 446ad34d
<|MERGE_RESOLUTION|>--- conflicted
+++ resolved
@@ -38,9 +38,6 @@
     j = assemble(u**2*dx)
     rf = ReducedFunctional(j, Control(ic))
 
-<<<<<<< HEAD
-    taylor_test(rf, ic, h=project(Constant([1, 1]), ic.function_space()))
-=======
     taylor_test(rf, ic.copy(deepcopy=True), h=project(Constant([1, 1]), ic.function_space()))
 
 
@@ -55,4 +52,3 @@
     h = Function(Z)
     h.vector()[:] = rand(Z.dim())
     taylor_test(rf, ic, h)
->>>>>>> 446ad34d
