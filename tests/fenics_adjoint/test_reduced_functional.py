--- conflicted
+++ resolved
@@ -307,28 +307,16 @@
     Jhat = ReducedFunctional(J, Control(f))
 
     h = Function(V)
-<<<<<<< HEAD
     h.vector()[:] = rand(V.dim())
     assert(taylor_test(Jhat, f, h) > 1.9)
 
 def test_solve_output_control():
     set_working_tape(Tape())
-=======
-    h.vector()[:] = 1
-    assert(taylor_test(Jhat, m, h) > 1.9)
-
-# TODO: Fix this! The time values are not updated properly on forward replay!
-def test_dirichlet_updating():
-    tape = Tape()
-    set_working_tape(tape)
-
->>>>>>> 446ad34d
-    mesh = UnitSquareMesh(10, 10)
-    V = FunctionSpace(mesh, "CG", 1)
-
-    v = TestFunction(V)
-    u = Function(V)
-<<<<<<< HEAD
+    mesh = UnitSquareMesh(10, 10)
+    V = FunctionSpace(mesh, "CG", 1)
+
+    v = TestFunction(V)
+    u = Function(V)
     t = Constant(1.0)
     u_ = Function(V)
     F = inner(grad(u), grad(v))*dx - (u_ + t)*v*dx
@@ -352,39 +340,11 @@
 
 def test_multiple_control():
     set_working_tape(Tape())
-=======
-    f = Function(V)
-    f.vector()[:] = 1
-
-    t = Constant(0)
-    dt = 0.1
-    bc = DirichletBC(V, t, "on_boundary")
-
-    T = 0.3
-    F = inner(grad(u), grad(v)) * dx - f * v * dx
-
-    J = 0
-    while t.values()[0] <= T:
-        solve(F == 0, u, bc)
-        t.assign(t.values()[0] + dt)
-        J += dt*assemble(u**2*dx)
-
-    Jhat = ReducedFunctional(J, f)
-    h = project(Constant(1), V, annotate=False)
-    assert taylor_test(Jhat, f, h) > 1.9
-
-
-def test_expression_update():
-    tape = Tape()
-    set_working_tape(tape)
-
->>>>>>> 446ad34d
-    mesh = UnitSquareMesh(10, 10)
-    V = FunctionSpace(mesh, "CG", 1)
-
-    v = TestFunction(V)
-    u = Function(V)
-<<<<<<< HEAD
+    mesh = UnitSquareMesh(10, 10)
+    V = FunctionSpace(mesh, "CG", 1)
+
+    v = TestFunction(V)
+    u = Function(V)
     t = Constant(1.0)
     u_ = Function(V)
     F = inner(grad(u), grad(v))*dx - (u_ + t)*v*dx
@@ -410,7 +370,48 @@
     h2 = Function(V)
     h2.vector()[:] = rand(V.dim())
     assert taylor_test_multiple(Jhat, [p_value, p_value], [h, h2]) > 1.9
-=======
+
+
+# TODO: Fix this! The time values are not updated properly on forward replay!
+def test_dirichlet_updating():
+    tape = Tape()
+    set_working_tape(tape)
+
+    mesh = UnitSquareMesh(10, 10)
+    V = FunctionSpace(mesh, "CG", 1)
+
+    v = TestFunction(V)
+    u = Function(V)
+    f = Function(V)
+    f.vector()[:] = 1
+
+    t = Constant(0)
+    dt = 0.1
+    bc = DirichletBC(V, t, "on_boundary")
+
+    T = 0.3
+    F = inner(grad(u), grad(v)) * dx - f * v * dx
+
+    J = 0
+    while t.values()[0] <= T:
+        solve(F == 0, u, bc)
+        t.assign(t.values()[0] + dt)
+        J += dt*assemble(u**2*dx)
+
+    Jhat = ReducedFunctional(J, f)
+    h = project(Constant(1), V, annotate=False)
+    assert taylor_test(Jhat, f, h) > 1.9
+
+
+def test_expression_update():
+    tape = Tape()
+    set_working_tape(tape)
+
+    mesh = UnitSquareMesh(10, 10)
+    V = FunctionSpace(mesh, "CG", 1)
+
+    v = TestFunction(V)
+    u = Function(V)
     t = Constant(0.3)
     a = Constant(2)
     f = Expression("t*t*a*a", t=t, a=a, degree=1)
@@ -464,5 +465,4 @@
 
 
 
->>>>>>> 446ad34d
-
+
