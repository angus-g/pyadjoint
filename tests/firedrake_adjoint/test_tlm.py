import pytest
pytest.importorskip("firedrake")

from firedrake import *
from firedrake_adjoint import *

from numpy.random import rand

# Tolerance in the tests.
tol = 1E-10


def test_tlm_assemble():
    tape = Tape()
    set_working_tape(tape)
    mesh = IntervalMesh(10, 0, 1)
    V = FunctionSpace(mesh, "Lagrange", 1)
    f = Function(V)
    f.vector()[:] = 5

    u = TrialFunction(V)
    v = TestFunction(V)

    a = inner(grad(u), grad(v))*dx
    L = f*v*dx

    u_ = Function(V)

    bc = DirichletBC(V, 1, "on_boundary")

    solve(a == L, u_, bc)

    J = assemble(u_**2*dx)
    Jhat = ReducedFunctional(J, Control(f))

    h = Function(V)
    h.vector()[:] = rand(h.dof_dset.size)
    g = f.copy(deepcopy=True)
    f.tlm_value = h
    tape.evaluate_tlm()
    assert (taylor_test(Jhat, g, h, dJdm=J.block_variable.tlm_value) > 1.9)


def test_tlm_bc():
    tape = Tape()
    set_working_tape(tape)
    mesh = IntervalMesh(10, 0, 1)
    V = FunctionSpace(mesh, "Lagrange", 1)

    c = Constant(1)
    f = Function(V)
    f.vector()[:] = 1

    u = Function(V)
    v = TestFunction(V)
    bc = DirichletBC(V, c, "on_boundary")

    F = inner(grad(u), grad(v)) * dx - f ** 2 * v * dx
    solve(F == 0, u, bc)

    J = assemble(c ** 2 * u * dx)
    Jhat = ReducedFunctional(J, Control(c))

    c.tlm_value = Constant(1)
    tape.evaluate_tlm()

    assert (taylor_test(Jhat, Constant(c), Constant(1), dJdm=J.block_variable.tlm_value) > 1.9)


def test_tlm_func():
    tape = Tape()
    set_working_tape(tape)
    mesh = IntervalMesh(10, 0, 1)
    V = FunctionSpace(mesh, "Lagrange", 1)

    c = Function(V)
    c.vector()[:] = 1
    f = Function(V)
    f.vector()[:] = 1

    u = Function(V)
    v = TestFunction(V)
    bc = DirichletBC(V, c, "on_boundary")

    F = inner(grad(u), grad(v)) * dx - f ** 2 * v * dx
    solve(F == 0, u, bc)

    J = assemble(c ** 2 * u * dx)
    Jhat = ReducedFunctional(J, Control(c))

    h = Function(V)
    h.vector()[:] = rand(h.dof_dset.size)
    g = c.copy(deepcopy=True)
    c.tlm_value = h
    tape.evaluate_tlm()

    assert (taylor_test(Jhat, g, h, dJdm=J.block_variable.tlm_value) > 1.9)


@pytest.mark.parametrize("solve_type",
                         ["solve", "LVS"])
def test_time_dependent(solve_type):
    tape = Tape()
    set_working_tape(tape)
    # Defining the domain, 100 points from 0 to 1
    mesh = IntervalMesh(100, 0, 1)

    # Defining function space, test and trial functions
    V = FunctionSpace(mesh, "CG", 1)
    u = TrialFunction(V)
    u_ = Function(V)
    v = TestFunction(V)

    # Dirichlet boundary conditions
    bc_left = DirichletBC(V, 1, 1)
    bc_right = DirichletBC(V, 2, 2)
    bc = [bc_left, bc_right]

    # Some variables
    T = 0.5
    dt = 0.1
    f = Function(V)
    f.vector()[:] = 1

    u_1 = Function(V)
    u_1.vector()[:] = 1
    control = Control(u_1)

    a = u_1 * u * v * dx + dt * f * inner(grad(u), grad(v)) * dx
    L = u_1 * v * dx

    if solve_type == "LVS":
        problem = LinearVariationalProblem(a, L, u_, bcs=bc, constant_jacobian=False)
        solver = LinearVariationalSolver(problem)
    # Time loop
    t = dt
    while t <= T:
        if solve_type == "LVS":
            solver.solve()
        else:
            solve(a == L, u_, bc)
        u_1.assign(u_)
        t += dt

    J = assemble(u_1 ** 2 * dx)

    Jhat = ReducedFunctional(J, control)
    h = Function(V)
    h.vector()[:] = rand(h.dof_dset.size)
    u_1.tlm_value = h
    tape.evaluate_tlm()
    assert (taylor_test(Jhat, control.data(), h, dJdm=J.block_variable.tlm_value) > 1.9)


def test_burgers():
    tape = Tape()
    set_working_tape(tape)
    n = 30
    mesh = UnitIntervalMesh(n)
    V = FunctionSpace(mesh, "CG", 2)

    def Dt(u, u_, timestep):
        return (u - u_)/timestep

    x, = SpatialCoordinate(mesh)
    pr = project(sin(2*pi*x), V)
    ic = Function(V)
    ic.vector()[:] = pr.vector()[:]

    u_ = Function(V)
    u = Function(V)
    v = TestFunction(V)

    nu = Constant(0.0001)

    timestep = Constant(1.0/n)

    F = (Dt(u, ic, timestep)*v
         + u*u.dx(0)*v + nu*u.dx(0)*v.dx(0))*dx
    bc = DirichletBC(V, 0.0, "on_boundary")

    t = 0.0
    solve(F == 0, u, bc)
    u_.assign(u)
    t += float(timestep)

    F = (Dt(u, u_, timestep)*v
         + u*u.dx(0)*v + nu*u.dx(0)*v.dx(0))*dx

    end = 0.2
    while (t <= end):
        solve(F == 0, u, bc)
        u_.assign(u)

        t += float(timestep)

    J = assemble(u_*u_*dx + ic*ic*dx)

    Jhat = ReducedFunctional(J, Control(ic))
    h = Function(V)
    h.vector()[:] = rand(h.dof_dset.size)
    g = ic.copy(deepcopy=True)
    ic.tlm_value = h
    tape.evaluate_tlm()
    assert (taylor_test(Jhat, g, h, dJdm=J.block_variable.tlm_value) > 1.9)


def test_projection():
    tape = Tape()
    set_working_tape(tape)
    mesh = UnitSquareMesh(10, 10)
    V = FunctionSpace(mesh, "CG", 1)

    bc = DirichletBC(V, Constant(1), "on_boundary")
    k = Constant(2.0)
    x, y = SpatialCoordinate(mesh)
    expr = sin(k*x)
    f = project(expr, V)

    u = TrialFunction(V)
    v = TestFunction(V)
    u_ = Function(V)

    a = inner(grad(u), grad(v))*dx
    L = f*v*dx

    solve(a == L, u_, bc)

    J = assemble(u_**2*dx)
    Jhat = ReducedFunctional(J, Control(k))

    k.tlm_value = Constant(1)
    tape.evaluate_tlm()
    assert(taylor_test(Jhat, Constant(k), Constant(1), dJdm=J.block_variable.tlm_value) > 1.9)


def test_projection_function():
    tape = Tape()
    set_working_tape(tape)
    mesh = UnitSquareMesh(10, 10)
    V = FunctionSpace(mesh, "CG", 1)

    bc = DirichletBC(V, Constant(1), "on_boundary")
    #g = Function(V)
    x, y = SpatialCoordinate(mesh)
    g = project(sin(x)*sin(y), V, annotate=False)
    expr = sin(g*x)
    f = project(expr, V)

    u = TrialFunction(V)
    v = TestFunction(V)
    u_ = Function(V)

    a = inner(grad(u), grad(v))*dx
    L = f*v*dx

    solve(a == L, u_, bc)

    J = assemble(u_**2*dx)
    Jhat = ReducedFunctional(J, Control(g))

    h = Function(V)
    h.vector()[:] = rand(h.dof_dset.size)
    m = g.copy(deepcopy=True)
    g.tlm_value = h
    tape.evaluate_tlm()
<<<<<<< HEAD
    assert (taylor_test(Jhat, m, h, dJdm=J.block_variable.tlm_value) > 1.9)


@pytest.mark.xfail(reason="Expression annotation not supported")
def test_assemble_recompute():
    tape = Tape()
    set_working_tape(tape)
    mesh = UnitSquareMesh(10, 10)
    V = FunctionSpace(mesh, "CG", 1)

    v = TestFunction(V)
    u = Function(V)
    u.vector()[:] = 1

    bc = DirichletBC(V, Constant(1), "on_boundary")
    f = Function(V)
    f.vector()[:] = 2
    k = assemble(f**2*dx)
    expr = Expression("k", k=k, degree=1)
    expr.user_defined_derivatives = {k: Expression("1", degree=1, annotate_tape=False)}
    J = assemble(expr**2*dx(domain=mesh))

    Jhat = ReducedFunctional(J, Control(f))
    h = Function(V)
    h.vector()[:] = rand(V.dim())
    g = f.copy(deepcopy=True)
    f.tlm_value = h
    tape.evaluate_tlm()
    assert (taylor_test(Jhat, g, h, dJdm=J.block_variable.tlm_value) > 1.9)

if __name__ == "__main__":
    test_burgers()
=======
    assert (taylor_test(Jhat, m, h, dJdm=J.block_variable.tlm_value) > 1.9)
>>>>>>> 58034ba5
<|MERGE_RESOLUTION|>--- conflicted
+++ resolved
@@ -264,7 +264,6 @@
     m = g.copy(deepcopy=True)
     g.tlm_value = h
     tape.evaluate_tlm()
-<<<<<<< HEAD
     assert (taylor_test(Jhat, m, h, dJdm=J.block_variable.tlm_value) > 1.9)
 
 
@@ -296,7 +295,4 @@
     assert (taylor_test(Jhat, g, h, dJdm=J.block_variable.tlm_value) > 1.9)
 
 if __name__ == "__main__":
-    test_burgers()
-=======
-    assert (taylor_test(Jhat, m, h, dJdm=J.block_variable.tlm_value) > 1.9)
->>>>>>> 58034ba5
+    test_burgers()