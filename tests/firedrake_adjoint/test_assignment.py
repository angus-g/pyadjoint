--- conflicted
+++ resolved
@@ -69,12 +69,8 @@
     tape = get_working_tape()
     tape.evaluate_tlm()
 
-<<<<<<< HEAD
+    assert J.tlm_value is not None
     assert taylor_test(rf, f, h, dJdm=J.block_variable.tlm_value) > 1.9
-=======
-    assert J.tlm_value is not None
-    assert taylor_test(rf, f, h, dJdm=J.tlm_value) > 1.9
->>>>>>> 466c2d39
 
 
 def test_assign_tlm_wit_constant():
