class BlockOutput(object):
    """References a block output variable.

    """

    def __init__(self, output):
        self.output = output
        self.adj_value = None
        self.tlm_value = None
        self.hessian_value = None
<<<<<<< HEAD
        self._checkpoint = None
        self.is_control = False
        self.depends_on_control = False
        self.control_value = None
=======
        self.checkpoint = None
        self.floating_type = False
>>>>>>> 446ad34d

    def add_adj_output(self, val):
        if self.adj_value is None:
            self.adj_value = val
        else:
            self.adj_value += val

    def add_tlm_output(self, val):
        if self.tlm_value is None:
            self.tlm_value = val
        else:
            self.tlm_value += val

    def add_hessian_output(self, val):
        if self.hessian_value is None:
            self.hessian_value = val
        else:
            self.hessian_value += val

    def get_adj_output(self):
        return self.adj_value

    def set_initial_adj_input(self, value):
        self.adj_value = value

    def set_initial_tlm_input(self, value):
        self.tlm_value = value

    def reset_variables(self):
        self.adj_value = None
        self.is_control = False
        self.depends_on_control = False

    # TODO: Make this just an attribute. Extend with Property if needed later.
    def get_output(self):
        return self.output

    def save_output(self, overwrite=True):
        if overwrite or not self.checkpoint:
            self.checkpoint = self.output._ad_create_checkpoint()

    def get_saved_output(self):
        if self.checkpoint is not None:
            return self.output._ad_restore_at_checkpoint(self.checkpoint)
        else:
            return self.output

    def will_add_as_dependency(self):
        overwrite = self.output._ad_will_add_as_dependency()
        overwrite = False if overwrite is None else overwrite
        self.save_output(overwrite=overwrite)

    def will_add_as_output(self):
        overwrite = self.output._ad_will_add_as_output()
        overwrite = True if overwrite is None else overwrite
        self.save_output(overwrite=overwrite)

    def __str__(self):
        return str(self.output)

    @property
    def checkpoint(self):
        if self.is_control:
            return self.control_value
        return self._checkpoint

    @checkpoint.setter
    def checkpoint(self, value):
        self._checkpoint = value
<|MERGE_RESOLUTION|>--- conflicted
+++ resolved
@@ -8,15 +8,11 @@
         self.adj_value = None
         self.tlm_value = None
         self.hessian_value = None
-<<<<<<< HEAD
         self._checkpoint = None
         self.is_control = False
         self.depends_on_control = False
         self.control_value = None
-=======
-        self.checkpoint = None
         self.floating_type = False
->>>>>>> 446ad34d
 
     def add_adj_output(self, val):
         if self.adj_value is None:
