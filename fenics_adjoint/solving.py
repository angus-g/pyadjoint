--- conflicted
+++ resolved
@@ -143,15 +143,6 @@
                 c_rep = replaced_coeffs.get(c, c)
 
                 if isinstance(c, backend.Function):
-<<<<<<< HEAD
-                    tmp_adj_var = adj_var.copy(deepcopy=True)
-                    for bc in bcs:
-                        if backend.__name__ == "dolfin":
-                            bc.apply(tmp_adj_var.vector())
-                        else:
-                            bc.apply(tmp_adj_var)
-=======
->>>>>>> 780e8a68
                     dFdm = -backend.derivative(F_form, c_rep, backend.TrialFunction(c.function_space()))
                     dFdm = backend.adjoint(dFdm)
                     dFdm = dFdm*adj_var
