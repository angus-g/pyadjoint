from fenics_adjoint import backend


if backend.__name__ == "firedrake":
    MatrixType = backend.matrix.MatrixBase
    VectorType = backend.vector.Vector
    FunctionType = backend.Function
    FunctionSpaceType = (backend.functionspaceimpl.FunctionSpace,
                         backend.functionspaceimpl.WithGeometry,
                         backend.functionspaceimpl.MixedFunctionSpace)
    ExpressionType = backend.Expression

    FunctionSpace = backend.FunctionSpace

    MeshType = backend.mesh.MeshGeometry

    backend.functionspaceimpl.FunctionSpace._ad_parent_space = property(lambda self: self.parent)

    backend.functionspaceimpl.WithGeometry._ad_parent_space = property(lambda self: self.parent)

    def extract_subfunction(u, V):
        """If V is a subspace of the function-space of u, return the component of u that is in that subspace."""
        if V.index is not None:
            # V is an indexed subspace of a MixedFunctionSpace
            return u.sub(V.index)
        elif V.component is not None:
            # V is a vector component subspace.
            # The vector functionspace V.parent may itself be a subspace
            # so call this function recursively
            return extract_subfunction(u, V.parent).sub(V.component)
        else:
            return u

    def create_bc(bc, value=None, homogenize=None):
        """Create a new bc object from an existing one.

        :arg bc: The :class:`~.DirichletBC` to clone.
        :arg value: A new value to use.
        :arg homogenize: If True, return a homogeneous version of the bc.

        One cannot provide both ``value`` and ``homogenize``, but
        should provide at least one.
        """
        if value is None and homogenize is None:
            raise ValueError("No point cloning a bc if you're not changing its values")
        if value is not None and homogenize is not None:
            raise ValueError("Cannot provide both value and homogenize")
        if homogenize:
            value = 0
        return bc.reconstruct(g=value)

    # Most of this is to deal with Firedrake assembly returning
    # Function whereas Dolfin returns Vector.
    def function_from_vector(V, vector, cls=backend.Function):
        """Create a new Function sharing data.

        :arg V: The function space
        :arg vector: The data to share.
        """
        return cls(V, val=vector)

    def inner(a, b):
        """Compute the l2 inner product of a and b.

        :arg a: a Function.
        :arg b: a Vector.
        """
        return a.vector().inner(b)

    def extract_bc_subvector(value, Vtarget, bc):
        """Extract from value (a function in a mixed space), the sub
        function corresponding to the part of the space bc applies
        to.  Vtarget is the target (collapsed) space."""
        r = value
        for idx in bc._indices:
            r = r.sub(idx)
        assert Vtarget == r.function_space()
        return r.vector()

    def extract_mesh_from_form(form):
        """Takes in a form and extracts a mesh which can be used to construct function spaces.

        Dolfin only accepts dolfin.cpp.mesh.Mesh types for function spaces, while firedrake use ufl.Mesh.

        Args:
            form (ufl.Form): Form to extract mesh from

        Returns:
            ufl.Mesh: The extracted mesh

        """
        return form.ufl_domain()

    def constant_function_firedrake_compat(value):
        """Takes a Function/vector and returns the array.

        The Function should belong to the space of Reals.
        This function is needed because Firedrake does not
        accept a Function as argument to Constant constructor.
        It does accept vector (which is what we work with in dolfin),
        but since we work with Functions instead of vectors in firedrake,
        this function call is needed in firedrake_adjoint.

        Args:
            value (Function): A Function to convert

        Returns:
            numpy.ndarray: A numpy array of the function values.

        """
        return value.dat.data

    def assemble_adjoint_value(*args, **kwargs):
        """A wrapper around Firedrake's assemble that returns a Vector
        instead of a Function when assembling a 1-form."""
        result = backend.assemble(*args, **kwargs)
        if isinstance(result, backend.Function):
            return result.vector()
        else:
            return result

    def gather(vec):
        return vec.gather()

    linalg_solve = backend.solve

else:
    MatrixType = (backend.cpp.la.Matrix, backend.cpp.la.GenericMatrix)
    VectorType = backend.cpp.la.GenericVector
    FunctionType = backend.cpp.function.Function
    FunctionSpaceType = backend.cpp.function.FunctionSpace
    ExpressionType = backend.function.expression.BaseExpression

    MeshType = backend.Mesh

    backend_fs_sub = backend.FunctionSpace.sub

    def _fs_sub(self, i):
        V = backend_fs_sub(self, i)
        V._ad_parent_space = self
        return V
    backend.FunctionSpace.sub = _fs_sub

    backend_fs_collapse = backend.FunctionSpace.collapse

    def _fs_collapse(self, collapsed_dofs=False):
        """Overloaded FunctionSpace.collapse to limit the amount of MPI communicator created.
        """
        if not hasattr(self, "_ad_collapsed_space"):
            # Create collapsed space
            self._ad_collapsed_space = backend_fs_collapse(self, collapsed_dofs=True)

        if collapsed_dofs:
            return self._ad_collapsed_space
        else:
            return self._ad_collapsed_space[0]
    backend.FunctionSpace.collapse = _fs_collapse

    def extract_subfunction(u, V):
        component = V.component()
        r = u
        for idx in component:
            r = r.sub(int(idx))
        return r

    def create_bc(bc, value=None, homogenize=None):
        """Create a new bc object from an existing one.

        :arg bc: The :class:`~.DirichletBC` to clone.
        :arg value: A new value to use.
        :arg homogenize: If True, return a homogeneous version of the bc.

        One cannot provide both ``value`` and ``homogenize``, but
        should provide at least one.
        """
        if value is None and homogenize is None:
            raise ValueError("No point cloning a bc if you're not changing its values")
        if value is not None and homogenize is not None:
            raise ValueError("Cannot provide both value and homogenize")
        if homogenize:
            bc = backend.DirichletBC(bc)
            bc.homogenize()
            return bc
        try:
            # FIXME: Not perfect handling of Initialization, wait for development in dolfin.DirihcletBC
            bc = backend.DirichletBC(backend.FunctionSpace(bc.function_space()),
                                     value, *bc.domain_args)
        except AttributeError:
            bc = backend.DirichletBC(backend.FunctionSpace(bc.function_space()),
                                     value,
                                     bc.sub_domain, method=bc.method())
        return bc

    def function_from_vector(V, vector, cls=backend.Function):
        """Create a new Function from a vector.

        :arg V: The function space
        :arg vector: The vector data.
        """
        if isinstance(vector, backend.cpp.la.PETScVector)\
           or isinstance(vector, backend.cpp.la.Vector):
            pass
        elif not isinstance(vector, backend.Vector):
            # If vector is a fenics_adjoint.Function, which does not inherit
            # backend.cpp.function.Function with pybind11
            vector = vector._cpp_object
        r = cls(V)
        r.vector()[:] = vector
        return r

    def inner(a, b):
        """Compute the l2 inner product of a and b.

        :arg a: a Vector.
        :arg b: a Vector.
        """
        return a.inner(b)

    def extract_bc_subvector(value, Vtarget, bc):
        """Extract from value (a function in a mixed space), the sub
        function corresponding to the part of the space bc applies
        to.  Vtarget is the target (collapsed) space."""
        assigner = backend.FunctionAssigner(Vtarget, backend.FunctionSpace(bc.function_space()))
        output = backend.Function(Vtarget)
        assigner.assign(output, extract_subfunction(value, backend.FunctionSpace(bc.function_space())))
        return output.vector()

    def extract_mesh_from_form(form):
        """Takes in a form and extracts a mesh which can be used to construct function spaces.

        Dolfin only accepts dolfin.cpp.mesh.Mesh types for function spaces, while firedrake use ufl.Mesh.

        Args:
            form (ufl.Form): Form to extract mesh from

        Returns:
            dolfin.Mesh: The extracted mesh

        """
        return form.ufl_domain().ufl_cargo()

    def constant_function_firedrake_compat(value):
        """Only needed on firedrake side.

        See docstring for the firedrake version of this function above.
        """
        return value

<<<<<<< HEAD
    def assemble_adjoint_value(form, **kwargs):
        """Wrapper that assembles a matrix with boundary conditions"""
        bcs = kwargs.pop("bcs", ())
        result = backend.assemble(form)
=======
    def assemble_adjoint_value(*args, **kwargs):
        """Wrapper that assembles a matrix with boundary conditions"""
        bcs = kwargs.pop("bcs", ())
        result = backend.assemble(*args, **kwargs)
>>>>>>> 58034ba5
        for bc in bcs:
            bc.apply(result)
        return result

    def gather(vec):
        import numpy
        if isinstance(vec, backend.cpp.function.Function):
            vec = vec.vector()

        if isinstance(vec, backend.cpp.la.GenericVector):
            arr = vec.gather(numpy.arange(vec.size(), dtype='I'))
        elif isinstance(vec, list):
            return list(map(gather, vec))
        else:
            arr = vec  # Assume it's a gathered numpy array already

        return arr

    def linalg_solve(A, x, b, *args, **kwargs):
        """Linear system solve that has a firedrake compatible interface.

        Throws away kwargs and uses b.vector() as RHS if
        b is not a GenericVector instance.

        """
        if not isinstance(b, backend.GenericVector):
            b = b.vector()
        return backend.solve(A, x, b, *args)<|MERGE_RESOLUTION|>--- conflicted
+++ resolved
@@ -246,17 +246,10 @@
         """
         return value
 
-<<<<<<< HEAD
-    def assemble_adjoint_value(form, **kwargs):
-        """Wrapper that assembles a matrix with boundary conditions"""
-        bcs = kwargs.pop("bcs", ())
-        result = backend.assemble(form)
-=======
     def assemble_adjoint_value(*args, **kwargs):
         """Wrapper that assembles a matrix with boundary conditions"""
         bcs = kwargs.pop("bcs", ())
         result = backend.assemble(*args, **kwargs)
->>>>>>> 58034ba5
         for bc in bcs:
             bc.apply(result)
         return result
