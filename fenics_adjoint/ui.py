import backend
from .assembly import assemble, assemble_system
from .solving import solve
from .projection import project
from .types import Function, Constant, DirichletBC, FunctionSpace
if backend.__name__ != "firedrake":
    from .types import Expression
<<<<<<< HEAD
    from .types import io
=======
    from .newton_solver import NewtonSolver
    from .lusolver import LUSolver
>>>>>>> 73a843f5
from .variational_solver import (NonlinearVariationalProblem, NonlinearVariationalSolver,
                                 LinearVariationalProblem, LinearVariationalSolver)
from pyadjoint import (Tape, set_working_tape, get_working_tape,
                       pause_annotation, continue_annotation,
                       ReducedFunctional,
                       taylor_test, taylor_test_multiple,
                       compute_gradient, Hessian,
                       AdjFloat, Control, minimize)

tape = Tape()
set_working_tape(tape)<|MERGE_RESOLUTION|>--- conflicted
+++ resolved
@@ -5,12 +5,9 @@
 from .types import Function, Constant, DirichletBC, FunctionSpace
 if backend.__name__ != "firedrake":
     from .types import Expression
-<<<<<<< HEAD
     from .types import io
-=======
     from .newton_solver import NewtonSolver
     from .lusolver import LUSolver
->>>>>>> 73a843f5
 from .variational_solver import (NonlinearVariationalProblem, NonlinearVariationalSolver,
                                  LinearVariationalProblem, LinearVariationalSolver)
 from pyadjoint import (Tape, set_working_tape, get_working_tape,
