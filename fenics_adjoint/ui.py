import backend
from .assembly import assemble, assemble_system
from .solving import solve
from .projection import project
from .interpolation import interpolate
from .types import Function, Constant, DirichletBC, FunctionSpace
if backend.__name__ != "firedrake":
    from .types import Expression
    from .types import io
    from .newton_solver import NewtonSolver
    from .lusolver import LUSolver
from .variational_solver import (NonlinearVariationalProblem, NonlinearVariationalSolver,
                                 LinearVariationalProblem, LinearVariationalSolver)
from pyadjoint import (Tape, set_working_tape, get_working_tape,
                       pause_annotation, continue_annotation,
                       ReducedFunctional,
<<<<<<< HEAD
                       taylor_test, taylor_test_multiple,
                       compute_gradient, compute_hessian,
=======
                       taylor_test,
                       compute_gradient, Hessian,
>>>>>>> 8e901833
                       AdjFloat, Control, minimize, MinimizationProblem,
                       IPOPTSolver, InequalityConstraint)

tape = Tape()
set_working_tape(tape)<|MERGE_RESOLUTION|>--- conflicted
+++ resolved
@@ -14,13 +14,8 @@
 from pyadjoint import (Tape, set_working_tape, get_working_tape,
                        pause_annotation, continue_annotation,
                        ReducedFunctional,
-<<<<<<< HEAD
-                       taylor_test, taylor_test_multiple,
+                       taylor_test,
                        compute_gradient, compute_hessian,
-=======
-                       taylor_test,
-                       compute_gradient, Hessian,
->>>>>>> 8e901833
                        AdjFloat, Control, minimize, MinimizationProblem,
                        IPOPTSolver, InequalityConstraint)
 
